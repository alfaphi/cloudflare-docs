--- conflicted
+++ resolved
@@ -54,10 +54,6 @@
 
 This is something we’d like to fix and can be tracked [in this GitHub issue](https://github.com/cloudflare/cloudflare-docs-engine/issues/279).
 
-<<<<<<< HEAD
-__Note:__ Unfortunately, for now you’ll need to stop and restart `npm run develop` every time you make changes. This is something we’re urgently looking to fix and can be tracked [in this GitHub issue](https://github.com/cloudflare/cloudflare-docs-engine/issues/279), which also includes a workaround which may help in the interim.
-=======
 The workaround (noted in the issue) is to make your changes inside `.docs/src/content` instead. When you’re done you can run `npm run savechanges` (inside the project directory) and that will copy the contents of `.docs/src/content` into `src/content`.
->>>>>>> 6772693e
 
 </Aside>