--- conflicted
+++ resolved
@@ -97,11 +97,6 @@
 1.  Set Provisioning to _Manual_.
 
     ![AWS settings](/cloudflare-one/static/zero-trust-security/aws-sso-saas/aws-settings.png)
-<<<<<<< HEAD
-
-    {{<Aside type="warning" header="Important">}}
-=======
->>>>>>> 76efe872
 
     {{<Aside type="warning" header="Important">}}Access for SaaS does not currently support System for Cross-domain Identity Management (SCIM). Please make sure that:
 
