---
title: Overview
type: overview
pcx_content_type: overview
weight: 1
layout: list
meta:
  title: Cloudflare Workers documentation
---

{{<content-column>}}

# Cloudflare Workers documentation

<<<<<<< HEAD
{{<Aside type="warning" header="Help us improve our documentation">}}

The Cloudflare documentation team is running a survey to measure the effectiveness of Workers documentation.

To contribute:
1. Complete the [survey](https://bit.ly/3yI79vQ) (total time: 1 minute).
2. Share the survey with your community on [Twitter](https://twitter.com/CloudflareDev/status/1636087413381406722?s=20). 

Thank you for your support.

{{</Aside>}}

=======
>>>>>>> f3bc1b0f
Cloudflare Workers provides a [serverless](https://www.cloudflare.com/learning/serverless/what-is-serverless/) execution environment that allows you to create entirely new applications or augment existing ones without configuring or maintaining infrastructure.

Cloudflare Workers runs on [Cloudflare’s global network](https://www.cloudflare.com/learning/serverless/glossary/what-is-edge-computing/) in over 200 cities around the world, offering both [free and paid plans](/workers/platform/pricing/).

Learn more about [how Workers works](/workers/learning/how-workers-works/).

{{<button-group>}}
{{<button type="primary" href="/workers/get-started/guide">}}Get started{{</button>}}
{{<button type="secondary" href="/workers/tutorials">}}View the tutorials{{</button>}}
{{<button type="secondary" href="/workers/platform/betas">}}Explore betas{{</button>}}
{{<button type="secondary" href="/workers/platform/storage-objects">}}Storage options guide{{</button>}}
{{</button-group>}}

---

## Installing the Workers CLI

To install [`wrangler`](https://github.com/cloudflare/workers-sdk/tree/main/packages/wrangler), ensure you have [`npm` installed](https://docs.npmjs.com/getting-started), preferably using a Node version manager like [Volta](https://volta.sh/) or [nvm](https://github.com/nvm-sh/nvm). Using a version manager helps avoid permission issues and allows you to easily change Node.js versions. Then run:

```sh
$ npm install -g wrangler
```

or install with `yarn`:

```sh
$ yarn global add wrangler
```

Read more about [installing Wrangler](/workers/wrangler/install-and-update/).

---

## Playground

View this Hello World example in the Workers playground:

```js
---
header: Module syntax
---
export default {
  async fetch(request) {
    return new Response("Hello World!");
  },
};
```

{{<button-group>}}
{{<button type="primary" href="https://cloudflareworkers.com/?_gl=1*18yfays*_ga*MTUzMDY1NDM1NS4xNjU5NTMxOTI3*_gid*ODI3NTE3MjI0LjE2NTk1MzE5Mjc.#68813a741e791a07c49fd1aa01359cc6:about:blank">}}Launch playground{{</button>}}
{{<button type="secondary" href="/workers/learning/playground">}}Learn more{{</button>}}
{{</button-group>}}

---

## Related resources

- [How Workers works](/workers/learning/how-workers-works/) – Learn how Cloudflare’s global network powers Workers.
- [Pricing](/workers/platform/pricing/) – Learn about the Free and Bundled plans.
- [HTMLRewriter](/workers/runtime-apis/html-rewriter/) – Parse and transform HTML from inside a Worker.
- [Limits](/workers/platform/limits/) – Learn about plan limits (Free plans get 100,000 req/day).
- [Storage options guide](/workers/platform/storage-objects/) - Learn which storage option is best for your project.

---

## Community

[Explore third-party packages](https://workers.cloudflare.com/works) that work on Workers, submitted by Cloudflare users.

[Connect with the Workers community on Discord](https://discord.gg/cloudflaredev) to ask questions, show off what you are building, and discuss the platform with other developers.

[Follow @CloudflareDev on Twitter](https://twitter.com/cloudflaredev) to learn about product announcements, new tutorials, and what is new in Cloudflare Workers.

{{</content-column>}}<|MERGE_RESOLUTION|>--- conflicted
+++ resolved
@@ -12,21 +12,6 @@
 
 # Cloudflare Workers documentation
 
-<<<<<<< HEAD
-{{<Aside type="warning" header="Help us improve our documentation">}}
-
-The Cloudflare documentation team is running a survey to measure the effectiveness of Workers documentation.
-
-To contribute:
-1. Complete the [survey](https://bit.ly/3yI79vQ) (total time: 1 minute).
-2. Share the survey with your community on [Twitter](https://twitter.com/CloudflareDev/status/1636087413381406722?s=20). 
-
-Thank you for your support.
-
-{{</Aside>}}
-
-=======
->>>>>>> f3bc1b0f
 Cloudflare Workers provides a [serverless](https://www.cloudflare.com/learning/serverless/what-is-serverless/) execution environment that allows you to create entirely new applications or augment existing ones without configuring or maintaining infrastructure.
 
 Cloudflare Workers runs on [Cloudflare’s global network](https://www.cloudflare.com/learning/serverless/glossary/what-is-edge-computing/) in over 200 cities around the world, offering both [free and paid plans](/workers/platform/pricing/).
